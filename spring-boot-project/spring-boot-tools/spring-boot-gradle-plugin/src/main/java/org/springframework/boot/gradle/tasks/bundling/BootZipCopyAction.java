/*
 * Copyright 2012-2019 the original author or authors.
 *
 * Licensed under the Apache License, Version 2.0 (the "License");
 * you may not use this file except in compliance with the License.
 * You may obtain a copy of the License at
 *
 *      https://www.apache.org/licenses/LICENSE-2.0
 *
 * Unless required by applicable law or agreed to in writing, software
 * distributed under the License is distributed on an "AS IS" BASIS,
 * WITHOUT WARRANTIES OR CONDITIONS OF ANY KIND, either express or implied.
 * See the License for the specific language governing permissions and
 * limitations under the License.
 */

package org.springframework.boot.gradle.tasks.bundling;

import java.io.File;
import java.io.FileOutputStream;
import java.io.IOException;
import java.io.OutputStream;
import java.util.Calendar;
import java.util.GregorianCalendar;
import java.util.HashSet;
import java.util.Set;
import java.util.function.Function;
import java.util.zip.CRC32;
import java.util.zip.ZipInputStream;

import org.apache.commons.compress.archivers.zip.UnixStat;
import org.apache.commons.compress.archivers.zip.ZipArchiveEntry;
import org.apache.commons.compress.archivers.zip.ZipArchiveOutputStream;
import org.gradle.api.GradleException;
import org.gradle.api.file.FileCopyDetails;
import org.gradle.api.file.FileTreeElement;
import org.gradle.api.internal.file.CopyActionProcessingStreamAction;
import org.gradle.api.internal.file.copy.CopyAction;
import org.gradle.api.internal.file.copy.CopyActionProcessingStream;
import org.gradle.api.internal.file.copy.FileCopyDetailsInternal;
import org.gradle.api.specs.Spec;
import org.gradle.api.specs.Specs;
import org.gradle.api.tasks.WorkResult;

import org.springframework.boot.loader.tools.DefaultLaunchScript;
import org.springframework.boot.loader.tools.FileUtils;

/**
 * A {@link CopyAction} for creating a Spring Boot zip archive (typically a jar or war).
 * Stores jar files without compression as required by Spring Boot's loader.
 *
 * @author Andy Wilkinson
 */
class BootZipCopyAction implements CopyAction {

	static final long CONSTANT_TIME_FOR_ZIP_ENTRIES = new GregorianCalendar(1980, Calendar.FEBRUARY, 1, 0, 0, 0)
			.getTimeInMillis();

	private final File output;

	private final boolean preserveFileTimestamps;

	private final boolean includeDefaultLoader;

	private final Spec<FileTreeElement> requiresUnpack;

	private final Spec<FileTreeElement> exclusions;

	private final LaunchScriptConfiguration launchScript;

	private final Function<FileCopyDetails, ZipCompression> compressionResolver;

	private final String encoding;

	BootZipCopyAction(File output, boolean preserveFileTimestamps, boolean includeDefaultLoader,
			Spec<FileTreeElement> requiresUnpack, Spec<FileTreeElement> exclusions,
			LaunchScriptConfiguration launchScript, Function<FileCopyDetails, ZipCompression> compressionResolver,
			String encoding) {
		this.output = output;
		this.preserveFileTimestamps = preserveFileTimestamps;
		this.includeDefaultLoader = includeDefaultLoader;
		this.requiresUnpack = requiresUnpack;
		this.exclusions = exclusions;
		this.launchScript = launchScript;
		this.compressionResolver = compressionResolver;
		this.encoding = encoding;
	}

	@Override
	public WorkResult execute(CopyActionProcessingStream stream) {
		ZipArchiveOutputStream zipStream;
		Spec<FileTreeElement> loaderEntries;
		try {
			FileOutputStream fileStream = new FileOutputStream(this.output);
			writeLaunchScriptIfNecessary(fileStream);
			zipStream = new ZipArchiveOutputStream(fileStream);
			if (this.encoding != null) {
				zipStream.setEncoding(this.encoding);
			}
			loaderEntries = writeLoaderClassesIfNecessary(zipStream);
		}
		catch (IOException ex) {
			throw new GradleException("Failed to create " + this.output, ex);
		}
		try {
			stream.process(new ZipStreamAction(zipStream, this.output, this.preserveFileTimestamps, this.requiresUnpack,
					createExclusionSpec(loaderEntries), this.compressionResolver));
		}
		finally {
			try {
				zipStream.close();
			}
			catch (IOException ex) {
				// Continue
			}
		}
		return () -> true;
	}

<<<<<<< HEAD
	private Spec<FileTreeElement> createExclusionSpec(
			Spec<FileTreeElement> loaderEntries) {
=======
	@SuppressWarnings("unchecked")
	private Spec<FileTreeElement> createExclusionSpec(Spec<FileTreeElement> loaderEntries) {
>>>>>>> 24925c3d
		return Specs.union(loaderEntries, this.exclusions);
	}

	private Spec<FileTreeElement> writeLoaderClassesIfNecessary(ZipArchiveOutputStream out) {
		if (!this.includeDefaultLoader) {
			return Specs.satisfyNone();
		}
		return writeLoaderClasses(out);
	}

	private Spec<FileTreeElement> writeLoaderClasses(ZipArchiveOutputStream out) {
		try (ZipInputStream in = new ZipInputStream(
				getClass().getResourceAsStream("/META-INF/loader/spring-boot-loader.jar"))) {
			Set<String> entries = new HashSet<>();
			java.util.zip.ZipEntry entry;
			while ((entry = in.getNextEntry()) != null) {
				if (entry.isDirectory() && !entry.getName().startsWith("META-INF/")) {
					writeDirectory(new ZipArchiveEntry(entry), out);
					entries.add(entry.getName());
				}
				else if (entry.getName().endsWith(".class")) {
					writeClass(new ZipArchiveEntry(entry), in, out);
				}
			}
			return (element) -> {
				String path = element.getRelativePath().getPathString();
				if (element.isDirectory() && !path.endsWith(("/"))) {
					path += "/";
				}
				return entries.contains(path);
			};
		}
		catch (IOException ex) {
			throw new GradleException("Failed to write loader classes", ex);
		}
	}

	private void writeDirectory(ZipArchiveEntry entry, ZipArchiveOutputStream out) throws IOException {
		prepareEntry(entry, UnixStat.DIR_FLAG | UnixStat.DEFAULT_DIR_PERM);
		out.putArchiveEntry(entry);
		out.closeArchiveEntry();
	}

	private void writeClass(ZipArchiveEntry entry, ZipInputStream in, ZipArchiveOutputStream out) throws IOException {
		prepareEntry(entry, UnixStat.FILE_FLAG | UnixStat.DEFAULT_FILE_PERM);
		out.putArchiveEntry(entry);
		byte[] buffer = new byte[4096];
		int read;
		while ((read = in.read(buffer)) > 0) {
			out.write(buffer, 0, read);
		}
		out.closeArchiveEntry();
	}

	private void prepareEntry(ZipArchiveEntry entry, int unixMode) {
		if (!this.preserveFileTimestamps) {
			entry.setTime(CONSTANT_TIME_FOR_ZIP_ENTRIES);
		}
		entry.setUnixMode(unixMode);
	}

	private void writeLaunchScriptIfNecessary(FileOutputStream fileStream) {
		try {
			if (this.launchScript != null) {
				fileStream
						.write(new DefaultLaunchScript(this.launchScript.getScript(), this.launchScript.getProperties())
								.toByteArray());
				this.output.setExecutable(true);
			}
		}
		catch (IOException ex) {
			throw new GradleException("Failed to write launch script to " + this.output, ex);
		}
	}

	private static final class ZipStreamAction implements CopyActionProcessingStreamAction {

		private final ZipArchiveOutputStream zipStream;

		private final File output;

		private final boolean preserveFileTimestamps;

		private final Spec<FileTreeElement> requiresUnpack;

		private final Spec<FileTreeElement> exclusions;

		private final Function<FileCopyDetails, ZipCompression> compressionType;

		private ZipStreamAction(ZipArchiveOutputStream zipStream, File output, boolean preserveFileTimestamps,
				Spec<FileTreeElement> requiresUnpack, Spec<FileTreeElement> exclusions,
				Function<FileCopyDetails, ZipCompression> compressionType) {
			this.zipStream = zipStream;
			this.output = output;
			this.preserveFileTimestamps = preserveFileTimestamps;
			this.requiresUnpack = requiresUnpack;
			this.exclusions = exclusions;
			this.compressionType = compressionType;
		}

		@Override
		public void processFile(FileCopyDetailsInternal details) {
			if (this.exclusions.isSatisfiedBy(details)) {
				return;
			}
			try {
				if (details.isDirectory()) {
					createDirectory(details);
				}
				else {
					createFile(details);
				}
			}
			catch (IOException ex) {
				throw new GradleException("Failed to add " + details + " to " + this.output, ex);
			}
		}

		private void createDirectory(FileCopyDetailsInternal details) throws IOException {
			ZipArchiveEntry archiveEntry = new ZipArchiveEntry(details.getRelativePath().getPathString() + '/');
			archiveEntry.setUnixMode(UnixStat.DIR_FLAG | details.getMode());
			archiveEntry.setTime(getTime(details));
			this.zipStream.putArchiveEntry(archiveEntry);
			this.zipStream.closeArchiveEntry();
		}

		private void createFile(FileCopyDetailsInternal details) throws IOException {
			String relativePath = details.getRelativePath().getPathString();
			ZipArchiveEntry archiveEntry = new ZipArchiveEntry(relativePath);
			archiveEntry.setUnixMode(UnixStat.FILE_FLAG | details.getMode());
			archiveEntry.setTime(getTime(details));
			ZipCompression compression = this.compressionType.apply(details);
			if (compression == ZipCompression.STORED) {
				prepareStoredEntry(details, archiveEntry);
			}
			this.zipStream.putArchiveEntry(archiveEntry);
			details.copyTo(this.zipStream);
			this.zipStream.closeArchiveEntry();
		}

		private void prepareStoredEntry(FileCopyDetailsInternal details, ZipArchiveEntry archiveEntry)
				throws IOException {
			archiveEntry.setMethod(java.util.zip.ZipEntry.STORED);
			archiveEntry.setSize(details.getSize());
			archiveEntry.setCompressedSize(details.getSize());
			Crc32OutputStream crcStream = new Crc32OutputStream();
			details.copyTo(crcStream);
			archiveEntry.setCrc(crcStream.getCrc());
			if (this.requiresUnpack.isSatisfiedBy(details)) {
				archiveEntry.setComment("UNPACK:" + FileUtils.sha1Hash(details.getFile()));
			}
		}

		private long getTime(FileCopyDetails details) {
			return this.preserveFileTimestamps ? details.getLastModified() : CONSTANT_TIME_FOR_ZIP_ENTRIES;
		}

	}

	/**
	 * An {@code OutputStream} that provides a CRC-32 of the data that is written to it.
	 */
	private static final class Crc32OutputStream extends OutputStream {

		private final CRC32 crc32 = new CRC32();

		@Override
		public void write(int b) throws IOException {
			this.crc32.update(b);
		}

		@Override
		public void write(byte[] b) throws IOException {
			this.crc32.update(b);
		}

		@Override
		public void write(byte[] b, int off, int len) throws IOException {
			this.crc32.update(b, off, len);
		}

		private long getCrc() {
			return this.crc32.getValue();
		}

	}

}<|MERGE_RESOLUTION|>--- conflicted
+++ resolved
@@ -117,13 +117,7 @@
 		return () -> true;
 	}
 
-<<<<<<< HEAD
-	private Spec<FileTreeElement> createExclusionSpec(
-			Spec<FileTreeElement> loaderEntries) {
-=======
-	@SuppressWarnings("unchecked")
 	private Spec<FileTreeElement> createExclusionSpec(Spec<FileTreeElement> loaderEntries) {
->>>>>>> 24925c3d
 		return Specs.union(loaderEntries, this.exclusions);
 	}
 
