/*
 * Copyright 2012-2019 the original author or authors.
 *
 * Licensed under the Apache License, Version 2.0 (the "License");
 * you may not use this file except in compliance with the License.
 * You may obtain a copy of the License at
 *
 *      https://www.apache.org/licenses/LICENSE-2.0
 *
 * Unless required by applicable law or agreed to in writing, software
 * distributed under the License is distributed on an "AS IS" BASIS,
 * WITHOUT WARRANTIES OR CONDITIONS OF ANY KIND, either express or implied.
 * See the License for the specific language governing permissions and
 * limitations under the License.
 */

package org.springframework.boot.autoconfigure.jersey;

import com.fasterxml.jackson.databind.ObjectMapper;
import com.fasterxml.jackson.module.jaxb.JaxbAnnotationIntrospector;
import org.glassfish.jersey.server.ResourceConfig;
import org.junit.Test;

import org.springframework.boot.autoconfigure.AutoConfigurations;
import org.springframework.boot.autoconfigure.jackson.JacksonAutoConfiguration;
import org.springframework.boot.autoconfigure.logging.ConditionEvaluationReportLoggingListener;
import org.springframework.boot.logging.LogLevel;
import org.springframework.boot.test.context.FilteredClassLoader;
import org.springframework.boot.test.context.runner.WebApplicationContextRunner;
import org.springframework.boot.web.servlet.FilterRegistrationBean;
import org.springframework.context.annotation.Bean;
import org.springframework.context.annotation.Configuration;
import org.springframework.web.filter.RequestContextFilter;

import static org.assertj.core.api.Assertions.assertThat;

/**
 * Tests for {@link JerseyAutoConfiguration}.
 *
 * @author Andy Wilkinson
 */
public class JerseyAutoConfigurationTests {

	private final WebApplicationContextRunner contextRunner = new WebApplicationContextRunner()
			.withConfiguration(AutoConfigurations.of(JerseyAutoConfiguration.class))
			.withInitializer(new ConditionEvaluationReportLoggingListener(LogLevel.INFO))
			.withUserConfiguration(ResourceConfigConfiguration.class);

	@Test
	public void requestContextFilterRegistrationIsAutoConfigured() {
		this.contextRunner.run((context) -> {
			assertThat(context).hasSingleBean(FilterRegistrationBean.class);
			FilterRegistrationBean<?> registration = context.getBean(FilterRegistrationBean.class);
			assertThat(registration.getFilter()).isInstanceOf(RequestContextFilter.class);
		});
	}

	@Test
	public void whenUserDefinesARequestContextFilterTheAutoConfiguredRegistrationBacksOff() {
		this.contextRunner.withUserConfiguration(RequestContextFilterConfiguration.class).run((context) -> {
			assertThat(context).doesNotHaveBean(FilterRegistrationBean.class);
			assertThat(context).hasSingleBean(RequestContextFilter.class);
		});
	}

	@Test
	public void whenUserDefinesARequestContextFilterRegistrationTheAutoConfiguredRegistrationBacksOff() {
		this.contextRunner.withUserConfiguration(RequestContextFilterRegistrationConfiguration.class).run((context) -> {
			assertThat(context).hasSingleBean(FilterRegistrationBean.class);
			assertThat(context).hasBean("customRequestContextFilterRegistration");
		});
	}

	@Test
	public void whenJaxbIsAvailableTheObjectMapperIsCustomizedWithAnAnnotationIntrospector() {
		this.contextRunner.withConfiguration(AutoConfigurations.of(JacksonAutoConfiguration.class)).run((context) -> {
			ObjectMapper objectMapper = context.getBean(ObjectMapper.class);
			assertThat(objectMapper.getSerializationConfig().getAnnotationIntrospector().allIntrospectors().stream()
					.filter(JaxbAnnotationIntrospector.class::isInstance)).hasSize(1);
		});
	}

	@Test
	public void whenJaxbIsNotAvailableTheObjectMapperCustomizationBacksOff() {
		this.contextRunner.withConfiguration(AutoConfigurations.of(JacksonAutoConfiguration.class))
				.withClassLoader(new FilteredClassLoader("javax.xml.bind.annotation")).run((context) -> {
					ObjectMapper objectMapper = context.getBean(ObjectMapper.class);
					assertThat(objectMapper.getSerializationConfig().getAnnotationIntrospector().allIntrospectors()
							.stream().filter(JaxbAnnotationIntrospector.class::isInstance)).isEmpty();
				});
	}

	@Test
	public void whenJacksonJaxbModuleIsNotAvailableTheObjectMapperCustomizationBacksOff() {
		this.contextRunner.withConfiguration(AutoConfigurations.of(JacksonAutoConfiguration.class))
				.withClassLoader(new FilteredClassLoader(JaxbAnnotationIntrospector.class)).run((context) -> {
					ObjectMapper objectMapper = context.getBean(ObjectMapper.class);
					assertThat(objectMapper.getSerializationConfig().getAnnotationIntrospector().allIntrospectors()
							.stream().filter(JaxbAnnotationIntrospector.class::isInstance)).isEmpty();
				});
	}

	@Configuration(proxyBeanMethods = false)
	static class ResourceConfigConfiguration {

		@Bean
		public ResourceConfig resourceConfig() {
			return new ResourceConfig();
		}

	}

	@Configuration(proxyBeanMethods = false)
	static class RequestContextFilterConfiguration {

		@Bean
		public RequestContextFilter requestContextFilter() {
			return new RequestContextFilter();
		}

	}

	@Configuration(proxyBeanMethods = false)
	static class RequestContextFilterRegistrationConfiguration {

		@Bean
		public FilterRegistrationBean<RequestContextFilter> customRequestContextFilterRegistration() {
<<<<<<< HEAD
			return new FilterRegistrationBean<>(new RequestContextFilter());
=======
			return new FilterRegistrationBean<RequestContextFilter>(new RequestContextFilter());
>>>>>>> 24925c3d
		}

	}

}<|MERGE_RESOLUTION|>--- conflicted
+++ resolved
@@ -125,11 +125,7 @@
 
 		@Bean
 		public FilterRegistrationBean<RequestContextFilter> customRequestContextFilterRegistration() {
-<<<<<<< HEAD
 			return new FilterRegistrationBean<>(new RequestContextFilter());
-=======
-			return new FilterRegistrationBean<RequestContextFilter>(new RequestContextFilter());
->>>>>>> 24925c3d
 		}
 
 	}
