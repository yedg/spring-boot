/*
 * Copyright 2012-2020 the original author or authors.
 *
 * Licensed under the Apache License, Version 2.0 (the "License");
 * you may not use this file except in compliance with the License.
 * You may obtain a copy of the License at
 *
 *      https://www.apache.org/licenses/LICENSE-2.0
 *
 * Unless required by applicable law or agreed to in writing, software
 * distributed under the License is distributed on an "AS IS" BASIS,
 * WITHOUT WARRANTIES OR CONDITIONS OF ANY KIND, either express or implied.
 * See the License for the specific language governing permissions and
 * limitations under the License.
 */

package org.springframework.boot.autoconfigure.web.servlet;

import java.time.Duration;
import java.util.Arrays;
import java.util.List;
import java.util.ListIterator;
import java.util.Map;
import java.util.Optional;

import javax.servlet.Servlet;

import org.apache.commons.logging.Log;
import org.apache.commons.logging.LogFactory;

import org.springframework.beans.factory.BeanFactory;
import org.springframework.beans.factory.ListableBeanFactory;
import org.springframework.beans.factory.NoSuchBeanDefinitionException;
import org.springframework.beans.factory.ObjectProvider;
import org.springframework.beans.factory.annotation.Autowired;
import org.springframework.beans.factory.annotation.Qualifier;
import org.springframework.boot.autoconfigure.AutoConfigureAfter;
import org.springframework.boot.autoconfigure.AutoConfigureOrder;
import org.springframework.boot.autoconfigure.EnableAutoConfiguration;
import org.springframework.boot.autoconfigure.condition.ConditionalOnBean;
import org.springframework.boot.autoconfigure.condition.ConditionalOnClass;
import org.springframework.boot.autoconfigure.condition.ConditionalOnMissingBean;
import org.springframework.boot.autoconfigure.condition.ConditionalOnProperty;
import org.springframework.boot.autoconfigure.condition.ConditionalOnWebApplication;
import org.springframework.boot.autoconfigure.condition.ConditionalOnWebApplication.Type;
import org.springframework.boot.autoconfigure.http.HttpMessageConverters;
import org.springframework.boot.autoconfigure.task.TaskExecutionAutoConfiguration;
import org.springframework.boot.autoconfigure.template.TemplateAvailabilityProviders;
import org.springframework.boot.autoconfigure.validation.ValidationAutoConfiguration;
import org.springframework.boot.autoconfigure.validation.ValidatorAdapter;
import org.springframework.boot.autoconfigure.web.ConditionalOnEnabledResourceChain;
import org.springframework.boot.autoconfigure.web.ResourceProperties;
import org.springframework.boot.autoconfigure.web.ResourceProperties.Strategy;
import org.springframework.boot.autoconfigure.web.format.DateTimeFormatters;
import org.springframework.boot.autoconfigure.web.format.WebConversionService;
import org.springframework.boot.autoconfigure.web.servlet.WebMvcProperties.Format;
import org.springframework.boot.context.properties.EnableConfigurationProperties;
import org.springframework.boot.convert.ApplicationConversionService;
import org.springframework.boot.web.servlet.ServletRegistrationBean;
import org.springframework.boot.web.servlet.filter.OrderedFormContentFilter;
import org.springframework.boot.web.servlet.filter.OrderedHiddenHttpMethodFilter;
import org.springframework.boot.web.servlet.filter.OrderedRequestContextFilter;
import org.springframework.context.ApplicationContext;
import org.springframework.context.ResourceLoaderAware;
import org.springframework.context.annotation.Bean;
import org.springframework.context.annotation.Configuration;
import org.springframework.context.annotation.Import;
import org.springframework.context.annotation.Primary;
import org.springframework.core.Ordered;
import org.springframework.core.annotation.Order;
import org.springframework.core.io.Resource;
import org.springframework.core.io.ResourceLoader;
import org.springframework.core.task.AsyncTaskExecutor;
import org.springframework.format.FormatterRegistry;
import org.springframework.format.support.FormattingConversionService;
import org.springframework.http.CacheControl;
import org.springframework.http.MediaType;
import org.springframework.http.converter.HttpMessageConverter;
import org.springframework.util.ClassUtils;
import org.springframework.validation.DefaultMessageCodesResolver;
import org.springframework.validation.MessageCodesResolver;
import org.springframework.validation.Validator;
import org.springframework.web.HttpMediaTypeNotAcceptableException;
import org.springframework.web.accept.ContentNegotiationManager;
import org.springframework.web.accept.ContentNegotiationStrategy;
import org.springframework.web.bind.support.ConfigurableWebBindingInitializer;
import org.springframework.web.context.request.NativeWebRequest;
import org.springframework.web.context.request.RequestAttributes;
import org.springframework.web.context.request.RequestContextListener;
import org.springframework.web.filter.FormContentFilter;
import org.springframework.web.filter.HiddenHttpMethodFilter;
import org.springframework.web.filter.RequestContextFilter;
import org.springframework.web.servlet.DispatcherServlet;
import org.springframework.web.servlet.HandlerExceptionResolver;
import org.springframework.web.servlet.LocaleResolver;
import org.springframework.web.servlet.View;
import org.springframework.web.servlet.ViewResolver;
import org.springframework.web.servlet.config.annotation.AsyncSupportConfigurer;
import org.springframework.web.servlet.config.annotation.ContentNegotiationConfigurer;
import org.springframework.web.servlet.config.annotation.DelegatingWebMvcConfiguration;
import org.springframework.web.servlet.config.annotation.EnableWebMvc;
import org.springframework.web.servlet.config.annotation.PathMatchConfigurer;
import org.springframework.web.servlet.config.annotation.ResourceChainRegistration;
import org.springframework.web.servlet.config.annotation.ResourceHandlerRegistration;
import org.springframework.web.servlet.config.annotation.ResourceHandlerRegistry;
import org.springframework.web.servlet.config.annotation.WebMvcConfigurationSupport;
import org.springframework.web.servlet.config.annotation.WebMvcConfigurer;
import org.springframework.web.servlet.handler.AbstractHandlerExceptionResolver;
import org.springframework.web.servlet.i18n.AcceptHeaderLocaleResolver;
import org.springframework.web.servlet.i18n.FixedLocaleResolver;
import org.springframework.web.servlet.mvc.method.annotation.ExceptionHandlerExceptionResolver;
import org.springframework.web.servlet.mvc.method.annotation.RequestMappingHandlerAdapter;
import org.springframework.web.servlet.mvc.method.annotation.RequestMappingHandlerMapping;
import org.springframework.web.servlet.resource.AppCacheManifestTransformer;
import org.springframework.web.servlet.resource.EncodedResourceResolver;
import org.springframework.web.servlet.resource.ResourceResolver;
import org.springframework.web.servlet.resource.ResourceUrlProvider;
import org.springframework.web.servlet.resource.VersionResourceResolver;
import org.springframework.web.servlet.view.BeanNameViewResolver;
import org.springframework.web.servlet.view.ContentNegotiatingViewResolver;
import org.springframework.web.servlet.view.InternalResourceViewResolver;
import org.springframework.web.util.UrlPathHelper;
import org.springframework.web.util.pattern.PathPatternParser;

/**
 * {@link EnableAutoConfiguration Auto-configuration} for {@link EnableWebMvc Web MVC}.
 *
 * @author Phillip Webb
 * @author Dave Syer
 * @author Andy Wilkinson
 * @author Sébastien Deleuze
 * @author Eddú Meléndez
 * @author Stephane Nicoll
 * @author Kristine Jetzke
 * @author Bruce Brouwer
 * @author Artsiom Yudovin
 * @since 2.0.0
 */
@Configuration(proxyBeanMethods = false)
@ConditionalOnWebApplication(type = Type.SERVLET)
@ConditionalOnClass({ Servlet.class, DispatcherServlet.class, WebMvcConfigurer.class })
@ConditionalOnMissingBean(WebMvcConfigurationSupport.class)
@AutoConfigureOrder(Ordered.HIGHEST_PRECEDENCE + 10)
@AutoConfigureAfter({ DispatcherServletAutoConfiguration.class, TaskExecutionAutoConfiguration.class,
		ValidationAutoConfiguration.class })
public class WebMvcAutoConfiguration {

	public static final String DEFAULT_PREFIX = "";

	public static final String DEFAULT_SUFFIX = "";

	private static final String[] SERVLET_LOCATIONS = { "/" };

	@Bean
	@ConditionalOnMissingBean(HiddenHttpMethodFilter.class)
	@ConditionalOnProperty(prefix = "spring.mvc.hiddenmethod.filter", name = "enabled", matchIfMissing = false)
	public OrderedHiddenHttpMethodFilter hiddenHttpMethodFilter() {
		return new OrderedHiddenHttpMethodFilter();
	}

	@Bean
	@ConditionalOnMissingBean(FormContentFilter.class)
	@ConditionalOnProperty(prefix = "spring.mvc.formcontent.filter", name = "enabled", matchIfMissing = true)
	public OrderedFormContentFilter formContentFilter() {
		return new OrderedFormContentFilter();
	}

	static String[] getResourceLocations(String[] staticLocations) {
		String[] locations = new String[staticLocations.length + SERVLET_LOCATIONS.length];
		System.arraycopy(staticLocations, 0, locations, 0, staticLocations.length);
		System.arraycopy(SERVLET_LOCATIONS, 0, locations, staticLocations.length, SERVLET_LOCATIONS.length);
		return locations;
	}

	// Defined as a nested config to ensure WebMvcConfigurer is not read when not
	// on the classpath
	@Configuration(proxyBeanMethods = false)
	@Import(EnableWebMvcConfiguration.class)
	@EnableConfigurationProperties({ WebMvcProperties.class, ResourceProperties.class })
	@Order(0)
	public static class WebMvcAutoConfigurationAdapter implements WebMvcConfigurer {

		private static final Log logger = LogFactory.getLog(WebMvcConfigurer.class);

		private final ResourceProperties resourceProperties;

		private final WebMvcProperties mvcProperties;

		private final ListableBeanFactory beanFactory;

		private final ObjectProvider<HttpMessageConverters> messageConvertersProvider;

		private final ObjectProvider<DispatcherServletPath> dispatcherServletPath;

		private final ObjectProvider<ServletRegistrationBean<?>> servletRegistrations;

		final ResourceHandlerRegistrationCustomizer resourceHandlerRegistrationCustomizer;

		public WebMvcAutoConfigurationAdapter(ResourceProperties resourceProperties, WebMvcProperties mvcProperties,
				ListableBeanFactory beanFactory, ObjectProvider<HttpMessageConverters> messageConvertersProvider,
				ObjectProvider<ResourceHandlerRegistrationCustomizer> resourceHandlerRegistrationCustomizerProvider,
				ObjectProvider<DispatcherServletPath> dispatcherServletPath,
				ObjectProvider<ServletRegistrationBean<?>> servletRegistrations) {
			this.resourceProperties = resourceProperties;
			this.mvcProperties = mvcProperties;
			this.beanFactory = beanFactory;
			this.messageConvertersProvider = messageConvertersProvider;
			this.resourceHandlerRegistrationCustomizer = resourceHandlerRegistrationCustomizerProvider.getIfAvailable();
			this.dispatcherServletPath = dispatcherServletPath;
<<<<<<< HEAD
			this.mvcProperties.checkConfiguration();
=======
			this.servletRegistrations = servletRegistrations;
>>>>>>> 1270af90
		}

		@Override
		public void configureMessageConverters(List<HttpMessageConverter<?>> converters) {
			this.messageConvertersProvider
					.ifAvailable((customConverters) -> converters.addAll(customConverters.getConverters()));
		}

		@Override
		public void configureAsyncSupport(AsyncSupportConfigurer configurer) {
			if (this.beanFactory.containsBean(TaskExecutionAutoConfiguration.APPLICATION_TASK_EXECUTOR_BEAN_NAME)) {
				Object taskExecutor = this.beanFactory
						.getBean(TaskExecutionAutoConfiguration.APPLICATION_TASK_EXECUTOR_BEAN_NAME);
				if (taskExecutor instanceof AsyncTaskExecutor) {
					configurer.setTaskExecutor(((AsyncTaskExecutor) taskExecutor));
				}
			}
			Duration timeout = this.mvcProperties.getAsync().getRequestTimeout();
			if (timeout != null) {
				configurer.setDefaultTimeout(timeout.toMillis());
			}
		}

		@Override
		@SuppressWarnings("deprecation")
		public void configurePathMatch(PathMatchConfigurer configurer) {
			if (this.mvcProperties.getPathmatch()
					.getMatchingStrategy() == WebMvcProperties.MatchingStrategy.PATH_PATTERN_PARSER) {
				configurer.setPatternParser(new PathPatternParser());
			}
			configurer.setUseSuffixPatternMatch(this.mvcProperties.getPathmatch().isUseSuffixPattern());
			configurer.setUseRegisteredSuffixPatternMatch(
					this.mvcProperties.getPathmatch().isUseRegisteredSuffixPattern());
			this.dispatcherServletPath.ifAvailable((dispatcherPath) -> {
				String servletUrlMapping = dispatcherPath.getServletUrlMapping();
				if (servletUrlMapping.equals("/") && singleDispatcherServlet()) {
					UrlPathHelper urlPathHelper = new UrlPathHelper();
					urlPathHelper.setAlwaysUseFullPath(true);
					configurer.setUrlPathHelper(urlPathHelper);
				}
			});
		}

		private boolean singleDispatcherServlet() {
			return this.servletRegistrations.stream().map(ServletRegistrationBean::getServlet)
					.filter(DispatcherServlet.class::isInstance).count() == 1;
		}

		@Override
		@SuppressWarnings("deprecation")
		public void configureContentNegotiation(ContentNegotiationConfigurer configurer) {
			WebMvcProperties.Contentnegotiation contentnegotiation = this.mvcProperties.getContentnegotiation();
			configurer.favorPathExtension(contentnegotiation.isFavorPathExtension());
			configurer.favorParameter(contentnegotiation.isFavorParameter());
			if (contentnegotiation.getParameterName() != null) {
				configurer.parameterName(contentnegotiation.getParameterName());
			}
			Map<String, MediaType> mediaTypes = this.mvcProperties.getContentnegotiation().getMediaTypes();
			mediaTypes.forEach(configurer::mediaType);
		}

		@Bean
		@ConditionalOnMissingBean
		public InternalResourceViewResolver defaultViewResolver() {
			InternalResourceViewResolver resolver = new InternalResourceViewResolver();
			resolver.setPrefix(this.mvcProperties.getView().getPrefix());
			resolver.setSuffix(this.mvcProperties.getView().getSuffix());
			return resolver;
		}

		@Bean
		@ConditionalOnBean(View.class)
		@ConditionalOnMissingBean
		public BeanNameViewResolver beanNameViewResolver() {
			BeanNameViewResolver resolver = new BeanNameViewResolver();
			resolver.setOrder(Ordered.LOWEST_PRECEDENCE - 10);
			return resolver;
		}

		@Bean
		@ConditionalOnBean(ViewResolver.class)
		@ConditionalOnMissingBean(name = "viewResolver", value = ContentNegotiatingViewResolver.class)
		public ContentNegotiatingViewResolver viewResolver(BeanFactory beanFactory) {
			ContentNegotiatingViewResolver resolver = new ContentNegotiatingViewResolver();
			resolver.setContentNegotiationManager(beanFactory.getBean(ContentNegotiationManager.class));
			// ContentNegotiatingViewResolver uses all the other view resolvers to locate
			// a view so it should have a high precedence
			resolver.setOrder(Ordered.HIGHEST_PRECEDENCE);
			return resolver;
		}

		@Override
		public MessageCodesResolver getMessageCodesResolver() {
			if (this.mvcProperties.getMessageCodesResolverFormat() != null) {
				DefaultMessageCodesResolver resolver = new DefaultMessageCodesResolver();
				resolver.setMessageCodeFormatter(this.mvcProperties.getMessageCodesResolverFormat());
				return resolver;
			}
			return null;
		}

		@Override
		public void addFormatters(FormatterRegistry registry) {
			ApplicationConversionService.addBeans(registry, this.beanFactory);
		}

		@Override
		public void addResourceHandlers(ResourceHandlerRegistry registry) {
			if (!this.resourceProperties.isAddMappings()) {
				logger.debug("Default resource handling disabled");
				return;
			}
			Duration cachePeriod = this.resourceProperties.getCache().getPeriod();
			CacheControl cacheControl = this.resourceProperties.getCache().getCachecontrol().toHttpCacheControl();
			if (!registry.hasMappingForPattern("/webjars/**")) {
				customizeResourceHandlerRegistration(registry.addResourceHandler("/webjars/**")
						.addResourceLocations("classpath:/META-INF/resources/webjars/")
						.setCachePeriod(getSeconds(cachePeriod)).setCacheControl(cacheControl));
			}
			String staticPathPattern = this.mvcProperties.getStaticPathPattern();
			if (!registry.hasMappingForPattern(staticPathPattern)) {
				customizeResourceHandlerRegistration(registry.addResourceHandler(staticPathPattern)
						.addResourceLocations(getResourceLocations(this.resourceProperties.getStaticLocations()))
						.setCachePeriod(getSeconds(cachePeriod)).setCacheControl(cacheControl));
			}
		}

		private Integer getSeconds(Duration cachePeriod) {
			return (cachePeriod != null) ? (int) cachePeriod.getSeconds() : null;
		}

		private void customizeResourceHandlerRegistration(ResourceHandlerRegistration registration) {
			if (this.resourceHandlerRegistrationCustomizer != null) {
				this.resourceHandlerRegistrationCustomizer.customize(registration);
			}
		}

		@Bean
		@ConditionalOnMissingBean({ RequestContextListener.class, RequestContextFilter.class })
		@ConditionalOnMissingFilterBean(RequestContextFilter.class)
		public static RequestContextFilter requestContextFilter() {
			return new OrderedRequestContextFilter();
		}

	}

	/**
	 * Configuration equivalent to {@code @EnableWebMvc}.
	 */
	@Configuration(proxyBeanMethods = false)
	public static class EnableWebMvcConfiguration extends DelegatingWebMvcConfiguration implements ResourceLoaderAware {

		private final ResourceProperties resourceProperties;

		private final WebMvcProperties mvcProperties;

		private final ListableBeanFactory beanFactory;

		private final WebMvcRegistrations mvcRegistrations;

		private ResourceLoader resourceLoader;

		public EnableWebMvcConfiguration(ResourceProperties resourceProperties,
				ObjectProvider<WebMvcProperties> mvcPropertiesProvider,
				ObjectProvider<WebMvcRegistrations> mvcRegistrationsProvider, ListableBeanFactory beanFactory) {
			this.resourceProperties = resourceProperties;
			this.mvcProperties = mvcPropertiesProvider.getIfAvailable();
			this.mvcRegistrations = mvcRegistrationsProvider.getIfUnique();
			this.beanFactory = beanFactory;
		}

		@Bean
		@Override
		public RequestMappingHandlerAdapter requestMappingHandlerAdapter(
				@Qualifier("mvcContentNegotiationManager") ContentNegotiationManager contentNegotiationManager,
				@Qualifier("mvcConversionService") FormattingConversionService conversionService,
				@Qualifier("mvcValidator") Validator validator) {
			RequestMappingHandlerAdapter adapter = super.requestMappingHandlerAdapter(contentNegotiationManager,
					conversionService, validator);
			adapter.setIgnoreDefaultModelOnRedirect(
					this.mvcProperties == null || this.mvcProperties.isIgnoreDefaultModelOnRedirect());
			return adapter;
		}

		@Override
		protected RequestMappingHandlerAdapter createRequestMappingHandlerAdapter() {
			if (this.mvcRegistrations != null && this.mvcRegistrations.getRequestMappingHandlerAdapter() != null) {
				return this.mvcRegistrations.getRequestMappingHandlerAdapter();
			}
			return super.createRequestMappingHandlerAdapter();
		}

		@Bean
		@Primary
		@Override
		public RequestMappingHandlerMapping requestMappingHandlerMapping(
				@Qualifier("mvcContentNegotiationManager") ContentNegotiationManager contentNegotiationManager,
				@Qualifier("mvcConversionService") FormattingConversionService conversionService,
				@Qualifier("mvcResourceUrlProvider") ResourceUrlProvider resourceUrlProvider) {
			// Must be @Primary for MvcUriComponentsBuilder to work
			return super.requestMappingHandlerMapping(contentNegotiationManager, conversionService,
					resourceUrlProvider);
		}

		@Bean
		public WelcomePageHandlerMapping welcomePageHandlerMapping(ApplicationContext applicationContext,
				FormattingConversionService mvcConversionService, ResourceUrlProvider mvcResourceUrlProvider) {
			WelcomePageHandlerMapping welcomePageHandlerMapping = new WelcomePageHandlerMapping(
					new TemplateAvailabilityProviders(applicationContext), applicationContext, getWelcomePage(),
					this.mvcProperties.getStaticPathPattern());
			welcomePageHandlerMapping.setInterceptors(getInterceptors(mvcConversionService, mvcResourceUrlProvider));
			welcomePageHandlerMapping.setCorsConfigurations(getCorsConfigurations());
			return welcomePageHandlerMapping;
		}

		@Override
		@Bean
		@ConditionalOnMissingBean
		@ConditionalOnProperty(prefix = "spring.mvc", name = "locale", matchIfMissing = true)
		public LocaleResolver localeResolver() {
			if (this.mvcProperties.getLocaleResolver() == WebMvcProperties.LocaleResolver.FIXED) {
				return new FixedLocaleResolver(this.mvcProperties.getLocale());
			}
			AcceptHeaderLocaleResolver localeResolver = new AcceptHeaderLocaleResolver();
			localeResolver.setDefaultLocale(this.mvcProperties.getLocale());
			return localeResolver;
		}

		private Optional<Resource> getWelcomePage() {
			String[] locations = getResourceLocations(this.resourceProperties.getStaticLocations());
			return Arrays.stream(locations).map(this::getIndexHtml).filter(this::isReadable).findFirst();
		}

		private Resource getIndexHtml(String location) {
			return this.resourceLoader.getResource(location + "index.html");
		}

		private boolean isReadable(Resource resource) {
			try {
				return resource.exists() && (resource.getURL() != null);
			}
			catch (Exception ex) {
				return false;
			}
		}

		@Bean
		@Override
		public FormattingConversionService mvcConversionService() {
			Format format = this.mvcProperties.getFormat();
			WebConversionService conversionService = new WebConversionService(new DateTimeFormatters()
					.dateFormat(format.getDate()).timeFormat(format.getTime()).dateTimeFormat(format.getDateTime()));
			addFormatters(conversionService);
			return conversionService;
		}

		@Bean
		@Override
		public Validator mvcValidator() {
			if (!ClassUtils.isPresent("javax.validation.Validator", getClass().getClassLoader())) {
				return super.mvcValidator();
			}
			return ValidatorAdapter.get(getApplicationContext(), getValidator());
		}

		@Override
		protected RequestMappingHandlerMapping createRequestMappingHandlerMapping() {
			if (this.mvcRegistrations != null && this.mvcRegistrations.getRequestMappingHandlerMapping() != null) {
				return this.mvcRegistrations.getRequestMappingHandlerMapping();
			}
			return super.createRequestMappingHandlerMapping();
		}

		@Override
		protected ConfigurableWebBindingInitializer getConfigurableWebBindingInitializer(
				FormattingConversionService mvcConversionService, Validator mvcValidator) {
			try {
				return this.beanFactory.getBean(ConfigurableWebBindingInitializer.class);
			}
			catch (NoSuchBeanDefinitionException ex) {
				return super.getConfigurableWebBindingInitializer(mvcConversionService, mvcValidator);
			}
		}

		@Override
		protected ExceptionHandlerExceptionResolver createExceptionHandlerExceptionResolver() {
			if (this.mvcRegistrations != null && this.mvcRegistrations.getExceptionHandlerExceptionResolver() != null) {
				return this.mvcRegistrations.getExceptionHandlerExceptionResolver();
			}
			return super.createExceptionHandlerExceptionResolver();
		}

		@Override
		protected void extendHandlerExceptionResolvers(List<HandlerExceptionResolver> exceptionResolvers) {
			super.extendHandlerExceptionResolvers(exceptionResolvers);
			if (this.mvcProperties.isLogResolvedException()) {
				for (HandlerExceptionResolver resolver : exceptionResolvers) {
					if (resolver instanceof AbstractHandlerExceptionResolver) {
						((AbstractHandlerExceptionResolver) resolver).setWarnLogCategory(resolver.getClass().getName());
					}
				}
			}
		}

		@Bean
		@Override
		@SuppressWarnings("deprecation")
		public ContentNegotiationManager mvcContentNegotiationManager() {
			ContentNegotiationManager manager = super.mvcContentNegotiationManager();
			List<ContentNegotiationStrategy> strategies = manager.getStrategies();
			ListIterator<ContentNegotiationStrategy> iterator = strategies.listIterator();
			while (iterator.hasNext()) {
				ContentNegotiationStrategy strategy = iterator.next();
				if (strategy instanceof org.springframework.web.accept.PathExtensionContentNegotiationStrategy) {
					iterator.set(new OptionalPathExtensionContentNegotiationStrategy(strategy));
				}
			}
			return manager;
		}

		@Override
		public void setResourceLoader(ResourceLoader resourceLoader) {
			this.resourceLoader = resourceLoader;
		}

	}

	@Configuration(proxyBeanMethods = false)
	@ConditionalOnEnabledResourceChain
	static class ResourceChainCustomizerConfiguration {

		@Bean
		ResourceChainResourceHandlerRegistrationCustomizer resourceHandlerRegistrationCustomizer() {
			return new ResourceChainResourceHandlerRegistrationCustomizer();
		}

	}

	interface ResourceHandlerRegistrationCustomizer {

		void customize(ResourceHandlerRegistration registration);

	}

	static class ResourceChainResourceHandlerRegistrationCustomizer implements ResourceHandlerRegistrationCustomizer {

		@Autowired
		private ResourceProperties resourceProperties = new ResourceProperties();

		@Override
		public void customize(ResourceHandlerRegistration registration) {
			ResourceProperties.Chain properties = this.resourceProperties.getChain();
			configureResourceChain(properties, registration.resourceChain(properties.isCache()));
		}

		private void configureResourceChain(ResourceProperties.Chain properties, ResourceChainRegistration chain) {
			Strategy strategy = properties.getStrategy();
			if (properties.isCompressed()) {
				chain.addResolver(new EncodedResourceResolver());
			}
			if (strategy.getFixed().isEnabled() || strategy.getContent().isEnabled()) {
				chain.addResolver(getVersionResourceResolver(strategy));
			}
			if (properties.isHtmlApplicationCache()) {
				chain.addTransformer(new AppCacheManifestTransformer());
			}
		}

		private ResourceResolver getVersionResourceResolver(ResourceProperties.Strategy properties) {
			VersionResourceResolver resolver = new VersionResourceResolver();
			if (properties.getFixed().isEnabled()) {
				String version = properties.getFixed().getVersion();
				String[] paths = properties.getFixed().getPaths();
				resolver.addFixedVersionStrategy(version, paths);
			}
			if (properties.getContent().isEnabled()) {
				String[] paths = properties.getContent().getPaths();
				resolver.addContentVersionStrategy(paths);
			}
			return resolver;
		}

	}

	/**
	 * Decorator to make
	 * {@link org.springframework.web.accept.PathExtensionContentNegotiationStrategy}
	 * optional depending on a request attribute.
	 */
	static class OptionalPathExtensionContentNegotiationStrategy implements ContentNegotiationStrategy {

		@SuppressWarnings("deprecation")
		private static final String SKIP_ATTRIBUTE = org.springframework.web.accept.PathExtensionContentNegotiationStrategy.class
				.getName() + ".SKIP";

		private final ContentNegotiationStrategy delegate;

		OptionalPathExtensionContentNegotiationStrategy(ContentNegotiationStrategy delegate) {
			this.delegate = delegate;
		}

		@Override
		public List<MediaType> resolveMediaTypes(NativeWebRequest webRequest)
				throws HttpMediaTypeNotAcceptableException {
			Object skip = webRequest.getAttribute(SKIP_ATTRIBUTE, RequestAttributes.SCOPE_REQUEST);
			if (skip != null && Boolean.parseBoolean(skip.toString())) {
				return MEDIA_TYPE_ALL_LIST;
			}
			return this.delegate.resolveMediaTypes(webRequest);
		}

	}

}<|MERGE_RESOLUTION|>--- conflicted
+++ resolved
@@ -207,11 +207,8 @@
 			this.messageConvertersProvider = messageConvertersProvider;
 			this.resourceHandlerRegistrationCustomizer = resourceHandlerRegistrationCustomizerProvider.getIfAvailable();
 			this.dispatcherServletPath = dispatcherServletPath;
-<<<<<<< HEAD
+			this.servletRegistrations = servletRegistrations;
 			this.mvcProperties.checkConfiguration();
-=======
-			this.servletRegistrations = servletRegistrations;
->>>>>>> 1270af90
 		}
 
 		@Override
